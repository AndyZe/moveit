/*********************************************************************
 * Software License Agreement (BSD License)
 *
 *  Copyright (c) 2011, Willow Garage, Inc.
 *  All rights reserved.
 *
 *  Redistribution and use in source and binary forms, with or without
 *  modification, are permitted provided that the following conditions
 *  are met:
 *
 *   * Redistributions of source code must retain the above copyright
 *     notice, this list of conditions and the following disclaimer.
 *   * Redistributions in binary form must reproduce the above
 *     copyright notice, this list of conditions and the following
 *     disclaimer in the documentation and/or other materials provided
 *     with the distribution.
 *   * Neither the name of the Willow Garage nor the names of its
 *     contributors may be used to endorse or promote products derived
 *     from this software without specific prior written permission.
 *
 *  THIS SOFTWARE IS PROVIDED BY THE COPYRIGHT HOLDERS AND CONTRIBUTORS
 *  "AS IS" AND ANY EXPRESS OR IMPLIED WARRANTIES, INCLUDING, BUT NOT
 *  LIMITED TO, THE IMPLIED WARRANTIES OF MERCHANTABILITY AND FITNESS
 *  FOR A PARTICULAR PURPOSE ARE DISCLAIMED. IN NO EVENT SHALL THE
 *  COPYRIGHT OWNER OR CONTRIBUTORS BE LIABLE FOR ANY DIRECT, INDIRECT,
 *  INCIDENTAL, SPECIAL, EXEMPLARY, OR CONSEQUENTIAL DAMAGES (INCLUDING,
 *  BUT NOT LIMITED TO, PROCUREMENT OF SUBSTITUTE GOODS OR SERVICES;
 *  LOSS OF USE, DATA, OR PROFITS; OR BUSINESS INTERRUPTION) HOWEVER
 *  CAUSED AND ON ANY THEORY OF LIABILITY, WHETHER IN CONTRACT, STRICT
 *  LIABILITY, OR TORT (INCLUDING NEGLIGENCE OR OTHERWISE) ARISING IN
 *  ANY WAY OUT OF THE USE OF THIS SOFTWARE, EVEN IF ADVISED OF THE
 *  POSSIBILITY OF SUCH DAMAGE.
 *********************************************************************/

/* Author: Jon Binney, Ioan Sucan */

#include <moveit/pointcloud_octomap_updater/pointcloud_octomap_updater.h>
#include <moveit/occupancy_map_monitor/occupancy_map_monitor.h>
#include <message_filters/subscriber.h>
#include <pcl/ros/conversions.h>
#include <XmlRpcException.h>

namespace occupancy_map_monitor
{

PointCloudOctomapUpdater::PointCloudOctomapUpdater() : OccupancyMapUpdater("PointCloudUpdater"),
                                                       scale_(1.0),
                                                       padding_(0.0),
                                                       max_range_(std::numeric_limits<double>::infinity()),
                                                       point_subsample_(1),
                                                       point_cloud_subscriber_(NULL),
                                                       point_cloud_filter_(NULL),
						       private_nh_("~")
{
}

PointCloudOctomapUpdater::~PointCloudOctomapUpdater()
{
  stopHelper();
}

bool PointCloudOctomapUpdater::setParams(XmlRpc::XmlRpcValue &params)
{ 
  try
  {    
    if (!params.hasMember("point_cloud_topic"))
      return false;
    point_cloud_topic_ = static_cast<const std::string&>(params["point_cloud_topic"]);
    
    readXmlParam(params, "max_range", &max_range_);
    readXmlParam(params, "shape_padding", &padding_);
    readXmlParam(params, "shape_scale", &scale_);
    readXmlParam(params, "point_subsample", &point_subsample_); 
    if (params.hasMember("filtered_cloud_topic"))
      filtered_cloud_topic_ = static_cast<const std::string&>(params["filtered_cloud_topic"]);
  }
  catch (XmlRpc::XmlRpcException &ex)
  {
    ROS_ERROR("XmlRpc Exception: %s", ex.getMessage().c_str());
    return false;
  }
  
  return true;
}

bool PointCloudOctomapUpdater::initialize()
{
  tf_ = monitor_->getTFClient();
  shape_mask_.reset(new point_containment_filter::ShapeMask());
  shape_mask_->setTransformCallback(boost::bind(&PointCloudOctomapUpdater::getShapeTransform, this, _1, _2));
  if (!filtered_cloud_topic_.empty())
    filtered_cloud_publisher_ = private_nh_.advertise<sensor_msgs::PointCloud2>(filtered_cloud_topic_, 10, false);
  return true;
}

void PointCloudOctomapUpdater::start()
{
  if (point_cloud_subscriber_)
    return;
  /* subscribe to point cloud topic using tf filter*/
  point_cloud_subscriber_ = new message_filters::Subscriber<sensor_msgs::PointCloud2>(root_nh_, point_cloud_topic_, 5);
  if (tf_ && !monitor_->getMapFrame().empty())
  {
    point_cloud_filter_ = new tf::MessageFilter<sensor_msgs::PointCloud2>(*point_cloud_subscriber_, *tf_, monitor_->getMapFrame(), 5);
    point_cloud_filter_->registerCallback(boost::bind(&PointCloudOctomapUpdater::cloudMsgCallback, this, _1));
    ROS_INFO("Listening to '%s' using message filter with target frame '%s'", point_cloud_topic_.c_str(), point_cloud_filter_->getTargetFramesString().c_str());
  }
  else
  {
    point_cloud_subscriber_->registerCallback(boost::bind(&PointCloudOctomapUpdater::cloudMsgCallback, this, _1));
    ROS_INFO("Listening to '%s'", point_cloud_topic_.c_str());
  }
}

void PointCloudOctomapUpdater::stopHelper()
{ 
  delete point_cloud_filter_;
  delete point_cloud_subscriber_;
}

void PointCloudOctomapUpdater::stop()
{ 
  stopHelper();
  point_cloud_filter_ = NULL;
  point_cloud_subscriber_ = NULL;
}

ShapeHandle PointCloudOctomapUpdater::excludeShape(const shapes::ShapeConstPtr &shape)
{
  ShapeHandle h = 0;
  if (shape_mask_)
    h = shape_mask_->addShape(shape, scale_, padding_);
  else
    ROS_ERROR("Shape filter not yet initialized!");  
  return h;
}

void PointCloudOctomapUpdater::forgetShape(ShapeHandle handle)
{ 
  if (shape_mask_)
    shape_mask_->removeShape(handle);  
}

bool PointCloudOctomapUpdater::getShapeTransform(ShapeHandle h, Eigen::Affine3d &transform) const
{
  ShapeTransformCache::const_iterator it = transform_cache_.find(h);
  if (it == transform_cache_.end())
  {
    ROS_ERROR("Internal error. Shape filter handle %u not found", h);
    return false;
  }
  transform = it->second;
  return true;
}

void PointCloudOctomapUpdater::updateMask(const pcl::PointCloud<pcl::PointXYZ> &cloud, const Eigen::Vector3d &sensor_origin, std::vector<int> &mask)
{
}
    
void PointCloudOctomapUpdater::cloudMsgCallback(const sensor_msgs::PointCloud2::ConstPtr &cloud_msg)
{
  ROS_DEBUG("Received a new point cloud message");
  ros::WallTime start = ros::WallTime::now();
  
  if (monitor_->getMapFrame().empty())
    monitor_->setMapFrame(cloud_msg->header.frame_id);
  
  /* get transform for cloud into map frame */
  tf::StampedTransform map_H_sensor;
  if (monitor_->getMapFrame() == cloud_msg->header.frame_id)
    map_H_sensor.setIdentity();
  else
  {
    if (tf_)
    {
      try
      {
        tf_->lookupTransform(monitor_->getMapFrame(), cloud_msg->header.frame_id, cloud_msg->header.stamp, map_H_sensor);
      }
      catch (tf::TransformException& ex)
      {
        ROS_ERROR_STREAM("Transform error of sensor data: " << ex.what() << "; quitting callback");
        return;
      }
    }
    else
      return;
  } 
  
  /* convert cloud message to pcl cloud object */
  pcl::PointCloud<pcl::PointXYZ> cloud;
  pcl::fromROSMsg(*cloud_msg, cloud);
  
  /* compute sensor origin in map frame */
  const tf::Vector3 &sensor_origin_tf = map_H_sensor.getOrigin();
  octomap::point3d sensor_origin(sensor_origin_tf.getX(), sensor_origin_tf.getY(), sensor_origin_tf.getZ());
  Eigen::Vector3d sensor_origin_eigen(sensor_origin_tf.getX(), sensor_origin_tf.getY(), sensor_origin_tf.getZ());
  
  if (!updateTransformCache(cloud_msg->header.frame_id, cloud_msg->header.stamp))
  {
    ROS_ERROR_THROTTLE(1, "Transform cache was not updated. Self-filtering may fail.");
    return;
  }

  /* mask out points on the robot */
  shape_mask_->maskContainment(cloud, sensor_origin_eigen, 0.0, max_range_, mask_);
  updateMask(cloud, sensor_origin_eigen, mask_);
  
<<<<<<< HEAD
  octomap::KeySet free_cells, occupied_cells, model_cells, clip_cells;

=======
  octomap::KeySet free_cells, occupied_cells, model_cells;
  boost::scoped_ptr<pcl::PointCloud<pcl::PointXYZ> > filtered_cloud;
  if (!filtered_cloud_topic_.empty())
    filtered_cloud.reset(new pcl::PointCloud<pcl::PointXYZ>());
  
>>>>>>> 5f4838d7
  tree_->lockRead();
  
  try
  {
    /* do ray tracing to find which cells this point cloud indicates should be free, and which it indicates
     * should be occupied */
    for (unsigned int row = 0; row < cloud.height; row += point_subsample_)
    {
      unsigned int row_c = row * cloud.width;
      for (unsigned int col = 0; col < cloud.width; col += point_subsample_)
      {
        //if (mask_[row_c + col] == point_containment_filter::ShapeMask::CLIP)
        //  continue;
        const pcl::PointXYZ &p = cloud(col, row);
        
        /* check for NaN */
        if ((p.x == p.x) && (p.y == p.y) && (p.z == p.z))
	{        
	  /* transform to map frame */
	  tf::Vector3 point_tf = map_H_sensor * tf::Vector3(p.x, p.y, p.z);
          
	  /* occupied cell at ray endpoint if ray is shorter than max range and this point
	     isn't on a part of the robot*/
	  if (mask_[row_c + col] == point_containment_filter::ShapeMask::INSIDE)
	    model_cells.insert(tree_->coordToKey(point_tf.getX(), point_tf.getY(), point_tf.getZ()));
	  else if (mask_[row_c + col] == point_containment_filter::ShapeMask::CLIP)
	    clip_cells.insert(tree_->coordToKey(point_tf.getX(), point_tf.getY(), point_tf.getZ()));
	  else
          {
            occupied_cells.insert(tree_->coordToKey(point_tf.getX(), point_tf.getY(), point_tf.getZ()));
            if (filtered_cloud)
              filtered_cloud->push_back(p);
          }          
        }
      }
    }

    /* compute the free cells along each ray that ends at an occupied cell */
    for (octomap::KeySet::iterator it = occupied_cells.begin(), end = occupied_cells.end(); it != end; ++it)
      if (tree_->computeRayKeys(sensor_origin, tree_->keyToCoord(*it), key_ray_))
        free_cells.insert(key_ray_.begin(), key_ray_.end());

    /* compute the free cells along each ray that ends at a model cell */
    for (octomap::KeySet::iterator it = model_cells.begin(), end = model_cells.end(); it != end; ++it)
      if (tree_->computeRayKeys(sensor_origin, tree_->keyToCoord(*it), key_ray_))
        free_cells.insert(key_ray_.begin(), key_ray_.end());

    /* compute the free cells along each ray that ends at a clipped cell */
    for (octomap::KeySet::iterator it = clip_cells.begin(), end = clip_cells.end(); it != end; ++it)
      if (tree_->computeRayKeys(sensor_origin, tree_->keyToCoord(*it), key_ray_))
        free_cells.insert(key_ray_.begin(), key_ray_.end());
  }
  catch (...)
  { 
    tree_->unlockRead();
    return;
  }
  
  tree_->unlockRead(); 
  
  /* cells that overlap with the model are not occupied */
  for (octomap::KeySet::iterator it = model_cells.begin(), end = model_cells.end(); it != end; ++it)
    occupied_cells.erase(*it);

  /* occupied cells are not free */
  for (octomap::KeySet::iterator it = occupied_cells.begin(), end = occupied_cells.end(); it != end; ++it)
    free_cells.erase(*it);
  
  tree_->lockWrite();
  
  try
  {    
    /* mark free cells only if not seen occupied in this cloud */
    for (octomap::KeySet::iterator it = free_cells.begin(), end = free_cells.end(); it != end; ++it)
      tree_->updateNode(*it, false);
    
    /* now mark all occupied cells */
    for (octomap::KeySet::iterator it = occupied_cells.begin(), end = occupied_cells.end(); it != end; ++it)
      tree_->updateNode(*it, true);

    // set the logodds to the minimum for the cells that are part of the model
    const float lg = tree_->getClampingThresMinLog() - tree_->getClampingThresMaxLog();
    for (octomap::KeySet::iterator it = model_cells.begin(), end = model_cells.end(); it != end; ++it)
      tree_->updateNode(*it, lg);
  }
  catch (...)
  {
    ROS_ERROR("Internal error while updating octree");
  }
  tree_->unlockWrite();
  ROS_DEBUG("Processed point cloud in %lf ms", (ros::WallTime::now() - start).toSec() * 1000.0);
  tree_->triggerUpdateCallback();

  if (filtered_cloud)
  { 
    sensor_msgs::PointCloud2 filtered_cloud_msg;
    pcl::toROSMsg(*filtered_cloud, filtered_cloud_msg);
    filtered_cloud_msg.header = cloud_msg->header;
    filtered_cloud_publisher_.publish(filtered_cloud_msg);
  }
}

}<|MERGE_RESOLUTION|>--- conflicted
+++ resolved
@@ -206,16 +206,11 @@
   shape_mask_->maskContainment(cloud, sensor_origin_eigen, 0.0, max_range_, mask_);
   updateMask(cloud, sensor_origin_eigen, mask_);
   
-<<<<<<< HEAD
   octomap::KeySet free_cells, occupied_cells, model_cells, clip_cells;
-
-=======
-  octomap::KeySet free_cells, occupied_cells, model_cells;
   boost::scoped_ptr<pcl::PointCloud<pcl::PointXYZ> > filtered_cloud;
   if (!filtered_cloud_topic_.empty())
     filtered_cloud.reset(new pcl::PointCloud<pcl::PointXYZ>());
   
->>>>>>> 5f4838d7
   tree_->lockRead();
   
   try
